--- conflicted
+++ resolved
@@ -17,12 +17,7 @@
         super().__init__(*args, **kwargs)
         self.needles = needles
         self.eval_set = eval_set
-<<<<<<< HEAD
-=======
-        self.model_name = self.model_to_test.model_name
-        self.print_ongoing_status = print_ongoing_status
         self.insertion_percentages = []
->>>>>>> 4e38dac2
 
     async def insert_needles(self, context, depth_percent, context_length):
         """
@@ -68,44 +63,20 @@
         for needle in self.needles:
 
             tokens_needle = self.model_to_test.encode_text_to_tokens(needle)
-<<<<<<< HEAD
-            # Insert each needle at its corresponding depth percentage
-            # For simplicity, evenly distribute needles throughout the context
-            insertion_point = int(len(tokens_context) * (depth_percent / 100))
-            tokens_context = tokens_context[:insertion_point] + tokens_needle + tokens_context[insertion_point:]
-            # Adjust depth for next needle
-            depth_percent += depth_percent_interval  
-=======
 
             if depth_percent == 100:
                 # If your depth percent is 100 (which means your needle is the last thing in the doc), throw it at the end
                 tokens_context = tokens_context + tokens_needle
             else:
-                # Go get the position (in terms of tokens) to insert your needle
-                insertion_point = int(len(tokens_context) * (depth_percent / 100))
-
-                # tokens_new_context represents the tokens before the needle
-                tokens_new_context = tokens_context[:insertion_point]
-
-                # We want to make sure that we place our needle at a sentence break so we first see what token a '.' is
-                period_tokens = self.model_to_test.encode_text_to_tokens('.')
-                
-                # Then we iteration backwards until we find the first period
-                while tokens_new_context and tokens_new_context[-1] not in period_tokens:
-                    insertion_point -= 1
-                    tokens_new_context = tokens_context[:insertion_point]
-                    
-                # Insert the needle into the context at the found position
-                tokens_context = tokens_context[:insertion_point] + tokens_needle + tokens_context[insertion_point:]
+                tokens_context, insertion_point = self.get_tokens_new_context(tokens_context, tokens_needle, depth_percent)
 
                 # Log 
                 insertion_percentage = (insertion_point / len(tokens_context)) * 100
                 self.insertion_percentages.append(insertion_percentage)
-                print(f"Inserted '{needle}' at {insertion_percentage:.2f}% of the context, total length now: {len(tokens_context)} tokens")
+                # print(f"Inserted '{needle}' at {insertion_percentage:.2f}% of the context, total length now: {len(tokens_context)} tokens")
                 
                 # Adjust depth for next needle
                 depth_percent += depth_percent_interval  
->>>>>>> 4e38dac2
 
         new_context = self.model_to_test.decode_tokens(tokens_context)
         return new_context
@@ -142,21 +113,10 @@
         context = await self.generate_context(context_length, depth_percent)
 
         # LangSmith
-<<<<<<< HEAD
-        ## TODO: Support for many evaluators 
+        ## TODO: Support for other evaluators 
         if self.evaluation_model.__class__.__name__ == "LangSmithEvaluator":
             chain = self.model_to_test.get_langchain_runnable(context)
-            self.evaluation_model.evaluate_chain(chain, context_length, depth_percent, self.model_name, self.eval_set)
-=======
-        ## TODO: Support for other evaluators 
-        if self.evaluator.__class__.__name__ == "LangSmithEvaluator":  
-            print("EVALUATOR: LANGSMITH")
-            chain = self.model_to_test.get_langchain_runnable(context)
-            self.evaluator.evaluate_chain(chain, context_length, depth_percent, self.model_to_test.model_name, self.eval_set, len(self.needles), self.needles, self.insertion_percentages)
-            test_end_time = time.time()
-            test_elapsed_time = test_end_time - test_start_time
-
->>>>>>> 4e38dac2
+            self.evaluation_model.evaluate_chain(chain, context_length, depth_percent, self.model_to_test.model_name, self.eval_set, len(self.needles), self.needles, self.insertion_percentages)
         else:
             await super().evaluate_and_log(context, context_length, depth_percent)
 
@@ -166,15 +126,5 @@
         print (f"- Model: {self.model_name}")
         print (f"- Context Lengths: {len(self.context_lengths)}, Min: {min(self.context_lengths)}, Max: {max(self.context_lengths)}")
         print (f"- Document Depths: {len(self.document_depth_percents)}, Min: {min(self.document_depth_percents)}%, Max: {max(self.document_depth_percents)}%")
-<<<<<<< HEAD
-        print (f"- Needles: {[needle.strip() for needle in self.needles]}")
-        print ("\n\n")
-=======
         print (f"- Needles: {self.needles}")
-        print ("\n\n")
-
-    def start_test(self):
-        if self.print_ongoing_status:
-            self.print_start_test_summary()
-        asyncio.run(self.run_test())
->>>>>>> 4e38dac2
+        print ("\n\n")