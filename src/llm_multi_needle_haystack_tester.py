--- conflicted
+++ resolved
@@ -73,28 +73,6 @@
         # Ensure context length accounts for needles
         if len(tokens_context) + total_needles_length > context_length:
             tokens_context = tokens_context[:context_length - total_needles_length]
-<<<<<<< HEAD
-
-        # Initially distribute needles based on the initial depth percent for the first needle
-        insertion_point = int(len(tokens_context) * (depth_percent / 100))
-        tokens_context = tokens_context[:insertion_point] + self.model_to_test.encode_text_to_tokens(self.needles[0]) + tokens_context[insertion_point:]
-
-        # Calculate even spacing for the remaining needles
-        if len(self.needles) > 1:
-            # The remaining context length after the first insertion
-            remaining_length = len(tokens_context) - insertion_point
-            # The number of intervals equals the number of remaining needles
-            interval_length = remaining_length // (len(self.needles) - 1)
-
-            for i, needle in enumerate(self.needles[1:], start=1):
-                tokens_needle = self.model_to_test.encode_text_to_tokens(needle)
-                # Calculate the new insertion point for each remaining needle
-                insertion_point += interval_length
-                if insertion_point + len(tokens_needle) > len(tokens_context):
-                    # Ensure we don't exceed the context length
-                    insertion_point = len(tokens_context) - len(tokens_needle)
-                tokens_context = tokens_context[:insertion_point] + tokens_needle + tokens_context[insertion_point:]
-=======
         
         # To evenly distribute the needles, we calculate the intervals they need to be inserted.
         depth_percent_interval = (100 - depth_percent) / len(self.needles)
@@ -106,8 +84,11 @@
             # For simplicity, evenly distribute needles throughout the context
             insertion_point = int(len(tokens_context) * (depth_percent / 100))
             tokens_context = tokens_context[:insertion_point] + tokens_needle + tokens_context[insertion_point:]
-            depth_percent += depth_percent_interval  # Adjust depth for next needle
->>>>>>> 5baa7269
+            # Log 
+            insertion_percentage = (insertion_point / len(tokens_context)) * 100
+            print(f"Inserted '{needle}' at {insertion_percentage:.2f}% of the context, total length now: {len(tokens_context)} tokens")
+            # Adjust depth for next needle
+            depth_percent += depth_percent_interval  
 
         new_context = self.model_to_test.decode_tokens(tokens_context)
         return new_context
