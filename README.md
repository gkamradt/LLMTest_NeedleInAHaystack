# Needle In A Haystack - Pressure Testing LLMs

A simple 'needle in a haystack' analysis to test in-context retrieval ability of long context LLMs.

<<<<<<< HEAD
Supported model providers: OpenAI, Anthropic, Amazon Bedrock
=======
Supported model providers: OpenAI, Anthropic, Cohere
>>>>>>> 7b90d285

Get the behind the scenes on the [overview video](https://youtu.be/KwRRuiCCdmc).

![GPT-4-128 Context Testing](img/NeedleHaystackCodeSnippet.png)

## The Test

1. Place a random fact or statement (the 'needle') in the middle of a long context window (the 'haystack')
2. Ask the model to retrieve this statement
3. Iterate over various document depths (where the needle is placed) and context lengths to measure performance

This is the code that backed [this OpenAI](https://twitter.com/GregKamradt/status/1722386725635580292) and [Anthropic analysis](https://twitter.com/GregKamradt/status/1727018183608193393).

The results from the original tests are in `/original_results`. The script has upgraded a lot since those test were ran so the data formats may not match your script results.

## Getting Started

### Setup Virtual Environment

We recommend setting up a virtual environment to isolate Python dependencies, ensuring project-specific packages without conflicting with system-wide installations.

```zsh
python3 -m venv venv
source venv/bin/activate
```

### Environment Variables

- `NIAH_MODEL_API_KEY` - API key for interacting with the model. Depending on the provider, this gets used appropriately with the correct sdk.
- `NIAH_EVALUATOR_API_KEY` - API key to use if `openai` evaluation strategy is used.

### Install Package

Install the package from PyPi:

```zsh
pip install needlehaystack
```

### Run Test

Start using the package by calling the entry point `needlehaystack.run_test` from command line.

You can then run the analysis on OpenAI, Anthropic, or Cohere models with the following command line arguments:

<<<<<<< HEAD
- `provider` - The provider of the model, available options are `openai`, `anthropic` and `bedrock`. Defaults to `openai`
=======
- `provider` - The provider of the model, available options are `openai`, `anthropic`, and `cohere`. Defaults to `openai`
>>>>>>> 7b90d285
- `evaluator` - The evaluator, which can either be a `model` or `LangSmith`. See more on `LangSmith` below. If using a `model`, only `openai` is currently supported. Defaults to `openai`.
- `model_name` - Model name of the language model accessible by the provider. Defaults to `gpt-3.5-turbo-0125`
- `evaluator_model_name` - Model name of the language model accessible by the evaluator. Defaults to `gpt-3.5-turbo-0125`

Additionally, `LLMNeedleHaystackTester` parameters can also be passed as command line arguments, except `model_to_test` and `evaluator`.

Here are some example use cases.

Following command runs the test for openai model `gpt-3.5-turbo-0125` for a single context length of 2000 and single document depth of 50%.

```zsh
needlehaystack.run_test --provider openai --model_name "gpt-3.5-turbo-0125" --document_depth_percents "[50]" --context_lengths "[2000]"
```

Following command runs the test for anthropic model `claude-2.1` for a single context length of 2000 and single document depth of 50%.

```zsh
needlehaystack.run_test --provider anthropic --model_name "claude-2.1" --document_depth_percents "[50]" --context_lengths "[2000]"
```

Following command runs the test for cohere model `command-r` for a single context length of 2000 and single document depth of 50%.

```zsh
needlehaystack.run_test --provider cohere --model_name "command-r" --document_depth_percents "[50]" --context_lengths "[2000]"
```
### For Contributors

1. Fork and clone the repository.
2. Create and activate the virtual environment as described above.
3. Set the environment variables as described above.
4. Install the package in editable mode by running the following command from repository root:

```zsh
pip install -e .
```

The package `needlehaystack` is available for import in your test cases. Develop, make changes and test locally.

## `LLMNeedleHaystackTester` parameters:

- `model_to_test` - The model to run the needle in a haystack test on. Default is None.
- `evaluator` - An evaluator to evaluate the model's response. Default is None.
- `needle` - The statement or fact which will be placed in your context ('haystack')
- `haystack_dir` - The directory which contains the text files to load as background context. Only text files are supported
- `retrieval_question` - The question with which to retrieve your needle in the background context
- `results_version` - You may want to run your test multiple times for the same combination of length/depth, change the version number if so
- `num_concurrent_requests` - Default: 1. Set higher if you'd like to run more requests in parallel. Keep in mind rate limits.
- `save_results` - Whether or not you'd like to save your results to file. They will be temporarily saved in the object regardless. True/False. If `save_results = True`, then this script will populate a `result/` directory with evaluation information. Due to potential concurrent requests each new test will be saved as a few file.
- `save_contexts` - Whether or not you'd like to save your contexts to file. **Warning** these will get very long. True/False
- `final_context_length_buffer` - The amount of context to take off each input to account for system messages and output tokens. This can be more intelligent but using a static value for now. Default 200 tokens.
- `context_lengths_min` - The starting point of your context lengths list to iterate
- `context_lengths_max` - The ending point of your context lengths list to iterate
- `context_lengths_num_intervals` - The number of intervals between your min/max to iterate through
- `context_lengths` - A custom set of context lengths. This will override the values set for `context_lengths_min`, max, and intervals if set
- `document_depth_percent_min` - The starting point of your document depths. Should be int > 0
- `document_depth_percent_max` - The ending point of your document depths. Should be int < 100
- `document_depth_percent_intervals` - The number of iterations to do between your min/max points
- `document_depth_percents` - A custom set of document depths lengths. This will override the values set for `document_depth_percent_min`, max, and intervals if set
- `document_depth_percent_interval_type` - Determines the distribution of depths to iterate over. 'linear' or 'sigmoid
- `seconds_to_sleep_between_completions` - Default: None, set # of seconds if you'd like to slow down your requests
- `print_ongoing_status` - Default: True, whether or not to print the status of test as they complete

`LLMMultiNeedleHaystackTester` parameters:

- `multi_needle` - True or False, whether to run multi-needle
- `needles` - List of needles to insert in the context

Other Parameters:

- `model_name` - The name of the model you'd like to use. Should match the exact value which needs to be passed to the api. Ex: For OpenAI inference and evaluator models it would be `gpt-3.5-turbo-0125`.

## Results Visualization

`LLMNeedleInHaystackVisualization.ipynb` holds the code to make the pivot table visualization. The pivot table was then transferred to Google Slides for custom annotations and formatting. See the [google slides version](https://docs.google.com/presentation/d/15JEdEBjm32qBbqeYM6DK6G-3mUJd7FAJu-qEzj8IYLQ/edit?usp=sharing). See an overview of how this viz was created [here](https://twitter.com/GregKamradt/status/1729573848893579488).

## OpenAI's GPT-4-128K (Run 11/8/2023)

<img src="img/GPT_4_testing.png" alt="GPT-4-128 Context Testing" width="800"/>

## Anthropic's Claude 2.1 (Run 11/21/2023)

<img src="img/Claude_2_1_testing.png" alt="GPT-4-128 Context Testing" width="800"/>

## Multi Needle Evaluator

To enable multi-needle insertion into our context, use `--multi_needle True`.

This inserts the first needle at the specified `depth_percent`, then evenly distributes subsequent needles through the remaining context after this depth.

For even spacing, it calculates the `depth_percent_interval` as:

```
depth_percent_interval = (100 - depth_percent) / len(self.needles)
```

So, the first needle is placed at a depth percent of `depth_percent`, the second at `depth_percent + depth_percent_interval`, the third at `depth_percent + 2 * depth_percent_interval`, and so on.

Following example shows the depth percents for the case of 10 needles and depth_percent of 40%.

```
depth_percent_interval = (100 - 40) / 10 = 6

Needle 1: 40
Needle 2: 40 + 6 = 46
Needle 3: 40 + 2 * 6 = 52
Needle 4: 40 + 3 * 6 = 58
Needle 5: 40 + 4 * 6 = 64
Needle 6: 40 + 5 * 6 = 70
Needle 7: 40 + 6 * 6 = 76
Needle 8: 40 + 7 * 6 = 82
Needle 9: 40 + 8 * 6 = 88
Needle 10: 40 + 9 * 6 = 94
```

## LangSmith Evaluator

You can use LangSmith to orchestrate evals and store results.

(1) Sign up for [LangSmith](https://docs.smith.langchain.com/setup)
(2) Set env variables for LangSmith as specified in the setup.
(3) In the `Datasets + Testing` tab, use `+ Dataset` to create a new dataset, call it `multi-needle-eval-sf` to start.
(4) Populate the dataset with a test question:

```
question: What are the 5 best things to do in San Franscisco?
answer: "The 5 best things to do in San Francisco are: 1) Go to Dolores Park. 2) Eat at Tony's Pizza Napoletana. 3) Visit Alcatraz. 4) Hike up Twin Peaks. 5) Bike across the Golden Gate Bridge"
```

![Screenshot 2024-03-05 at 4 54 15 PM](https://github.com/rlancemartin/LLMTest_NeedleInAHaystack/assets/122662504/2f903955-ed1d-49cc-b995-ed0407d6212a)
(5) Run with ` --evaluator langsmith` and `--eval_set multi-needle-eval-sf` to run against our recently created eval set.

Let's see all these working together on a new dataset, `multi-needle-eval-pizza`.

Here is the `multi-needle-eval-pizza` eval set, which has a question and reference answer. You can also and resulting runs:
https://smith.langchain.com/public/74d2af1c-333d-4a73-87bc-a837f8f0f65c/d

Here is the command to run this using multi-needle eval and passing the relevant needles:

```
needlehaystack.run_test --evaluator langsmith --context_lengths_num_intervals 3 --document_depth_percent_intervals 3 --provider openai --model_name "gpt-4-0125-preview" --multi_needle True --eval_set multi-needle-eval-pizza --needles '["Figs are one of the three most delicious pizza toppings.", "Prosciutto is one of the three most delicious pizza toppings.", "Goat cheese is one of the three most delicious pizza toppings."]'
```

## License

This project is licensed under the MIT License - see the [LICENSE](LICENSE.txt) file for details. Use of this software requires attribution to the original author and project, as detailed in the license.<|MERGE_RESOLUTION|>--- conflicted
+++ resolved
@@ -2,11 +2,7 @@
 
 A simple 'needle in a haystack' analysis to test in-context retrieval ability of long context LLMs.
 
-<<<<<<< HEAD
-Supported model providers: OpenAI, Anthropic, Amazon Bedrock
-=======
-Supported model providers: OpenAI, Anthropic, Cohere
->>>>>>> 7b90d285
+Supported model providers: OpenAI, Anthropic, Cohere, Amazon Bedrock
 
 Get the behind the scenes on the [overview video](https://youtu.be/KwRRuiCCdmc).
 
@@ -52,11 +48,7 @@
 
 You can then run the analysis on OpenAI, Anthropic, or Cohere models with the following command line arguments:
 
-<<<<<<< HEAD
-- `provider` - The provider of the model, available options are `openai`, `anthropic` and `bedrock`. Defaults to `openai`
-=======
-- `provider` - The provider of the model, available options are `openai`, `anthropic`, and `cohere`. Defaults to `openai`
->>>>>>> 7b90d285
+- `provider` - The provider of the model, available options are `openai`, `anthropic`, `cohere`  and `bedrock`. Defaults to `openai`
 - `evaluator` - The evaluator, which can either be a `model` or `LangSmith`. See more on `LangSmith` below. If using a `model`, only `openai` is currently supported. Defaults to `openai`.
 - `model_name` - Model name of the language model accessible by the provider. Defaults to `gpt-3.5-turbo-0125`
 - `evaluator_model_name` - Model name of the language model accessible by the evaluator. Defaults to `gpt-3.5-turbo-0125`
