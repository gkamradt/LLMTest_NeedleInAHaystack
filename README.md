--- conflicted
+++ resolved
@@ -8,25 +8,6 @@
 
 ![GPT-4-128 Context Testing](img/NeedleHaystackCodeSnippet.png)
 
-<<<<<<< HEAD
-## Getting Started
-
-```zsh
-$ git clone https://github.com/gkamradt/LLMTest_NeedleInAHaystack.git
-$ make setup
-$ source ./venv/bin/activate
-$ pip install -r requirements.txt
-```
-You can then run the analysis on OpenAI or Anthropic models by running `main.py` with the command line arguments shown below. `LLMNeedleHaystackTester` parameters can also be passed as command line arguments, except `model_to_test` and `evaluator` of course.
-* `provider` - The provider of the model, available options are `openai` and `anthropic`. Defaults to `openai`
-* `evaluator` - The provider for the evaluator model, only `openai` is currently supported. Defaults to `openai`.
-* `model_name` - Model name of the language model accessible by the provider. Defaults to `gpt-3.5-turbo-0125`
-* `evaluator_model_name` - Model name of the language model accessible by the evaluator. Defaults to `gpt-3.5-turbo-0125`
-* `api_key` - API key for either OpenAI or Anthropic provider. Can either be passed as a command line argument or an environment variable named `OPENAI_API_KEY` or `ANTHROPIC_API_KEY` depending on the provider. Defaults to `None`.
-* `evaluator_api_key` - API key for OpenAI provider. Can either be passed as a command line argument or an environment variable named `OPENAI_API_KEY`. Defaults to `None`
-
-=======
->>>>>>> c0219c28
 ## The Test
 
 1. Place a random fact or statement (the 'needle') in the middle of a long context window (the 'haystack')
