--- conflicted
+++ resolved
@@ -2,11 +2,7 @@
 
 A simple 'needle in a haystack' analysis to test in-context retrieval ability of long context LLMs.
 
-<<<<<<< HEAD
-Supported model providers: OpenAI, Anthropic, Cohere
-=======
-Supported model providers: OpenAI, Anthropic, Databricks
->>>>>>> ec919ce8
+Supported model providers: OpenAI, Anthropic, Cohere, Databricks
 
 Get the behind the scenes on the [overview video](https://youtu.be/KwRRuiCCdmc).
 
@@ -35,7 +31,7 @@
 
 ### Environment Variables
 
-- `NIAH_MODEL_API_KEY` - API key for interacting with the model. Depending on the provider, this gets used appropriately with the correct sdk. _(For using databricks the key value would be your generated [Personnal Access Token](https://docs.databricks.com/en/dev-tools/auth/pat.html#databricks-personal-access-tokens-for-workspace-users))
+- `NIAH_MODEL_API_KEY` - API key for interacting with the model. Depending on the provider, this gets used appropriately with the correct sdk. _(For using databricks the key value would be your generated [Personnal Access Token](https://docs.databricks.com/en/dev-tools/auth/pat.html#databricks-personal-access-tokens-for-workspace-users))_
 - `NIAH_EVALUATOR_API_KEY` - API key to use if `openai` evaluation strategy is used.
 
 ### Install Package
@@ -52,11 +48,7 @@
 
 You can then run the analysis on OpenAI, Anthropic, or Cohere models with the following command line arguments:
 
-<<<<<<< HEAD
-- `provider` - The provider of the model, available options are `openai`, `anthropic`, and `cohere`. Defaults to `openai`
-=======
-- `provider` - The provider of the model, available options are `openai`, `anthropic` and `databricks`. Defaults to `openai`
->>>>>>> ec919ce8
+- `provider` - The provider of the model, available options are `openai`, `anthropic`, `cohere` and `databricks`. Defaults to `openai`
 - `evaluator` - The evaluator, which can either be a `model` or `LangSmith`. See more on `LangSmith` below. If using a `model`, only `openai` is currently supported. Defaults to `openai`.
 - `model_name` - Model name of the language model accessible by the provider. Defaults to `gpt-3.5-turbo-0125`
 - `evaluator_model_name` - Model name of the language model accessible by the evaluator. Defaults to `gpt-3.5-turbo-0125`
@@ -76,14 +68,12 @@
 ```zsh
 needlehaystack.run_test --provider anthropic --model_name "claude-2.1" --document_depth_percents "[50]" --context_lengths "[2000]"
 ```
-
-<<<<<<< HEAD
 Following command runs the test for cohere model `command-r` for a single context length of 2000 and single document depth of 50%.
 
 ```zsh
 needlehaystack.run_test --provider cohere --model_name "command-r" --document_depth_percents "[50]" --context_lengths "[2000]"
 ```
-=======
+
 Following command runs the test for databricks model `databricks-dbrx-instruct` for a single context length of 2000 and single document depth of 50%.
 
 ```zsh
@@ -93,7 +83,6 @@
 #### Run test on databricks notebook
 If you have a databricks workspace and would like to use the package in an interactive notebook environment, you can clone the repo from your databricks workspace and open the [run_on_databricks](/needlehaystack/run_on_databricks.ipynb) notebook attach it to a cluster and follow the instructions.
 
->>>>>>> ec919ce8
 ### For Contributors
 
 1. Fork and clone the repository.
