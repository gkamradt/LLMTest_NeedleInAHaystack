--- conflicted
+++ resolved
@@ -6,11 +6,7 @@
 
 from . import LLMNeedleHaystackTester, LLMMultiNeedleHaystackTester
 from .evaluators import Evaluator, LangSmithEvaluator, OpenAIEvaluator
-<<<<<<< HEAD
-from .providers import Anthropic, ModelProvider, OpenAI, Bedrock
-=======
-from .providers import Anthropic, ModelProvider, OpenAI, Cohere
->>>>>>> 7b90d285
+from .providers import Anthropic, ModelProvider, OpenAI, Cohere, Bedrock
 
 load_dotenv()
 
@@ -67,15 +63,11 @@
         case "openai":
             return OpenAI(model_name=args.model_name, model_kwargs=args.model_kwargs)
         case "anthropic":
-<<<<<<< HEAD
-            return Anthropic(model_name=args.model_name, model_kwargs=args.model_kwargs)
-        case "bedrock":
-            return Bedrock(model_name=args.model_name, model_kwargs=args.model_kwargs)
-=======
             return Anthropic(model_name=args.model_name)
         case "cohere":
             return Cohere(model_name=args.model_name)
->>>>>>> 7b90d285
+        case "bedrock":
+            return Bedrock(model_name=args.model_name, model_kwargs=args.model_kwargs)
         case _:
             raise ValueError(f"Invalid provider: {args.provider}")
 
