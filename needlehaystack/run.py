from dataclasses import dataclass, field
from typing import Optional

from dotenv import load_dotenv
from jsonargparse import CLI

from . import LLMNeedleHaystackTester, LLMMultiNeedleHaystackTester
from .evaluators import Evaluator, LangSmithEvaluator, OpenAIEvaluator
<<<<<<< HEAD
from .providers import Anthropic, ModelProvider, OpenAI, Cohere
=======
from .providers import Anthropic, ModelProvider, OpenAI, Databricks
>>>>>>> ec919ce8

load_dotenv()

@dataclass
class CommandArgs():
    provider: str = "openai"
    evaluator: str = "openai"
    model_name: str = "gpt-3.5-turbo-0125"
    base_url: Optional[str] = None
    evaluator_model_name: Optional[str] = "gpt-3.5-turbo-0125"
    needle: Optional[str] = "\nThe best thing to do in San Francisco is eat a sandwich and sit in Dolores Park on a sunny day.\n"
    haystack_dir: Optional[str] = "PaulGrahamEssays"
    retrieval_question: Optional[str] = "What is the best thing to do in San Francisco?"
    results_version: Optional[int] = 1
    context_lengths_min: Optional[int] = 800
    context_lengths_max: Optional[int] = 8100
    context_lengths_num_intervals: Optional[int] = 10
    context_lengths: Optional[list[int]] = None
    document_depth_percent_min: Optional[int] = 0
    document_depth_percent_max: Optional[int] = 100
    document_depth_percent_intervals: Optional[int] = 4
    document_depth_percents: Optional[list[int]] = None
    document_depth_percent_interval_type: Optional[str] = "linear"
    num_concurrent_requests: Optional[int] = 1
    save_results: Optional[bool] = True
    save_contexts: Optional[bool] = True
    final_context_length_buffer: Optional[int] = 200
    seconds_to_sleep_between_completions: Optional[float] = None
    print_ongoing_status: Optional[bool] = True
    # LangSmith parameters
    eval_set: Optional[str] = "multi-needle-eval-pizza-3"
    # Multi-needle parameters
    multi_needle: Optional[bool] = False
    needles: list[str] = field(default_factory=lambda: [
        " Figs are one of the secret ingredients needed to build the perfect pizza. ", 
        " Prosciutto is one of the secret ingredients needed to build the perfect pizza. ", 
        " Goat cheese is one of the secret ingredients needed to build the perfect pizza. "
    ])

def get_model_to_test(args: CommandArgs) -> ModelProvider:
    """
    Determines and returns the appropriate model provider based on the provided command arguments.
    
    Args:
        args (CommandArgs): The command line arguments parsed into a CommandArgs dataclass instance.
        
    Returns:
        ModelProvider: An instance of the specified model provider class.
    
    Raises:
        ValueError: If the specified provider is not supported.
    """
    match args.provider.lower():
        case "openai":
            return OpenAI(model_name=args.model_name)
        case "anthropic":
            return Anthropic(model_name=args.model_name)
<<<<<<< HEAD
        case "cohere":
            return Cohere(model_name=args.model_name)
=======
        case "databricks":
            return Databricks(model_name=args.model_name, base_url=args.base_url)
>>>>>>> ec919ce8
        case _:
            raise ValueError(f"Invalid provider: {args.provider}")

def get_evaluator(args: CommandArgs) -> Evaluator:
    """
    Selects and returns the appropriate evaluator based on the provided command arguments.
    
    Args:
        args (CommandArgs): The command line arguments parsed into a CommandArgs dataclass instance.
        
    Returns:
        Evaluator: An instance of the specified evaluator class.
        
    Raises:
        ValueError: If the specified evaluator is not supported.
    """
    match args.evaluator.lower():
        case "openai":
            return OpenAIEvaluator(model_name=args.evaluator_model_name,
                                   question_asked=args.retrieval_question,
                                   true_answer=args.needle)
        case "langsmith":
            return LangSmithEvaluator()
        case _:
            raise ValueError(f"Invalid evaluator: {args.evaluator}")

def main():
    """
    The main function to execute the testing process based on command line arguments.
    
    It parses the command line arguments, selects the appropriate model provider and evaluator,
    and initiates the testing process either for single-needle or multi-needle scenarios.
    """
    args = CLI(CommandArgs, as_positional=False)
    args.model_to_test = get_model_to_test(args)
    args.evaluator = get_evaluator(args)
    
    if args.multi_needle == True:
        print("Testing multi-needle")
        tester = LLMMultiNeedleHaystackTester(**args.__dict__)
    else: 
        print("Testing single-needle")
        tester = LLMNeedleHaystackTester(**args.__dict__)
    tester.start_test()

if __name__ == "__main__":
    main()<|MERGE_RESOLUTION|>--- conflicted
+++ resolved
@@ -6,11 +6,7 @@
 
 from . import LLMNeedleHaystackTester, LLMMultiNeedleHaystackTester
 from .evaluators import Evaluator, LangSmithEvaluator, OpenAIEvaluator
-<<<<<<< HEAD
-from .providers import Anthropic, ModelProvider, OpenAI, Cohere
-=======
-from .providers import Anthropic, ModelProvider, OpenAI, Databricks
->>>>>>> ec919ce8
+from .providers import Anthropic, ModelProvider, OpenAI, Cohere, Databricks
 
 load_dotenv()
 
@@ -25,13 +21,13 @@
     haystack_dir: Optional[str] = "PaulGrahamEssays"
     retrieval_question: Optional[str] = "What is the best thing to do in San Francisco?"
     results_version: Optional[int] = 1
-    context_lengths_min: Optional[int] = 800
-    context_lengths_max: Optional[int] = 8100
-    context_lengths_num_intervals: Optional[int] = 10
+    context_lengths_min: Optional[int] = 1000
+    context_lengths_max: Optional[int] = 16000
+    context_lengths_num_intervals: Optional[int] = 35
     context_lengths: Optional[list[int]] = None
     document_depth_percent_min: Optional[int] = 0
     document_depth_percent_max: Optional[int] = 100
-    document_depth_percent_intervals: Optional[int] = 4
+    document_depth_percent_intervals: Optional[int] = 35
     document_depth_percents: Optional[list[int]] = None
     document_depth_percent_interval_type: Optional[str] = "linear"
     num_concurrent_requests: Optional[int] = 1
@@ -68,13 +64,10 @@
             return OpenAI(model_name=args.model_name)
         case "anthropic":
             return Anthropic(model_name=args.model_name)
-<<<<<<< HEAD
+        case "databricks":
+            return Databricks(model_name=args.model_name, base_url=args.base_url)
         case "cohere":
             return Cohere(model_name=args.model_name)
-=======
-        case "databricks":
-            return Databricks(model_name=args.model_name, base_url=args.base_url)
->>>>>>> ec919ce8
         case _:
             raise ValueError(f"Invalid provider: {args.provider}")
 
